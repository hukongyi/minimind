# 导入标准库
import os  # 用于与操作系统交互，例如读取环境变量、创建目录
import platform  # 用于获取操作系统平台信息 (虽然在此脚本中未直接使用其返回值)
import argparse  # 用于解析命令行参数
import time  # 用于计时，例如计算训练时长
import math  # 用于数学运算，例如计算余弦学习率
import warnings  # 用于控制警告信息的显示

# 导入第三方库
import pandas as pd  # 数据处理库 (虽然在此脚本中未直接使用，可能在导入的模块中使用或为未来扩展保留)
import torch  # PyTorch核心库，用于张量计算和神经网络
import torch.distributed as dist  # PyTorch分布式训练库
from torch import optim, nn  # PyTorch优化器 (optim) 和神经网络模块 (nn)
from torch.nn.parallel import DistributedDataParallel  # 用于分布式数据并行训练的包装器
from torch.optim.lr_scheduler import (
    CosineAnnealingLR,
)  # 余弦退火学习率调度器 (虽然未使用，但导入了)
from torch.utils.data import DataLoader, DistributedSampler  # 数据加载器和分布式采样器
from contextlib import nullcontext  # 用于创建空上下文管理器，方便在不同设备类型间切换

# 导入Hugging Face Transformers库
from transformers import AutoTokenizer  # 用于自动加载预训练模型的分词器

# 导入自定义模块
from model.model import MiniMindLM  # 导入自定义的模型类 MiniMindLM
from model.LMConfig import LMConfig  # 导入自定义的模型配置类 LMConfig
from model.dataset import PretrainDataset  # 导入自定义的数据集类 PretrainDataset

# 忽略所有警告信息，使输出更简洁
warnings.filterwarnings("ignore")


# 定义一个日志记录函数
def Logger(content):
    """
    打印日志信息。在分布式训练 (DDP) 模式下，只在主进程 (rank 0) 上打印，
    以避免多进程重复输出。
    Args:
        content: 要打印的内容。
    """
    # 检查是否处于DDP模式，或者当前进程是否是主进程 (rank 0)
    if not ddp or dist.get_rank() == 0:
        # 如果不是DDP模式，或者当前是主进程，则打印内容
        print(content)


# 定义一个计算学习率的函数
def get_lr(current_step, total_steps, lr):
    """
    计算当前步骤的学习率，使用带有预热偏移的余弦退火策略。
    公式: lr / 10 + 0.5 * lr * (1 + cos(pi * current_step / total_steps))
    Args:
        current_step: 当前训练的总步数 (跨所有epoch)。
        total_steps: 训练过程中的总步数。
        lr: 基础学习率 (命令行参数指定)。
    Returns:
        float: 当前步骤计算得到的学习率。
    """
    # 应用余弦退火公式，加上一个小的初始值 (lr/10)
    return lr / 10 + 0.5 * lr * (1 + math.cos(math.pi * current_step / total_steps))


# 定义单个epoch的训练函数
def train_epoch(epoch, wandb):
    """
    执行一个完整的训练周期 (epoch)。
    Args:
        epoch (int): 当前的epoch编号 (从0开始)。
        wandb: Weights & Biases 的 run 对象，用于日志记录，如果未使用则为 None。
    """
    # 定义损失函数：交叉熵损失。reduction='none' 表示不立即对损失进行求和或平均，
    # 以便后续可以应用 loss_mask。
    loss_fct = nn.CrossEntropyLoss(reduction="none")
    # 记录epoch开始时间
    start_time = time.time()
    # 遍历训练数据加载器中的每个批次
    # train_loader 返回 (输入X, 目标Y, 损失掩码loss_mask)
    for step, (X, Y, loss_mask) in enumerate(train_loader):
        # 将输入数据、目标数据和损失掩码移动到指定的计算设备 (GPU或CPU)
        X = X.to(args.device)
        Y = Y.to(args.device)
        loss_mask = loss_mask.to(args.device)

        # 计算当前步骤的学习率
        # 总步数 = 当前epoch * 每epoch的迭代次数 + 当前epoch内的步数
        # 总训练步数 = 总epoch数 * 每epoch的迭代次数
        lr = get_lr(
            epoch * iter_per_epoch + step,
            args.epochs * iter_per_epoch,
            args.learning_rate,
        )
        # 更新优化器中每个参数组的学习率
        for param_group in optimizer.param_groups:
            param_group["lr"] = lr

        # 使用自动混合精度 (AMP) 上下文管理器。
        # 如果设备是CPU，ctx 是 nullcontext，不起作用。
        # 如果设备是CUDA，ctx 是 torch.cuda.amp.autocast()，启用混合精度计算。
        with ctx:
            # 模型前向传播，获取输出结果 (包含logits和可能的辅助损失)
            res = model(X)
            # 计算原始的交叉熵损失
            # res.logits 的形状通常是 (batch_size, seq_len, vocab_size)
            # Y 的形状通常是 (batch_size, seq_len)
            # view(-1, res.logits.size(-1)) 将 logits 展平成 (batch_size * seq_len, vocab_size)
            # Y.view(-1) 将目标展平成 (batch_size * seq_len)
            # loss_fct 计算每个token的损失，形状恢复为 (batch_size, seq_len)
            loss = loss_fct(res.logits.view(-1, res.logits.size(-1)), Y.view(-1)).view(
                Y.size()
            )
            # 应用损失掩码：只计算未被掩码的token的损失
            # (loss * loss_mask).sum() 计算所有有效token的总损失
            # loss_mask.sum() 计算有效token的数量
            # 两者相除得到有效token的平均损失
            loss = (loss * loss_mask).sum() / loss_mask.sum()
            # 加上模型返回的辅助损失 (例如 MoE 的负载均衡损失)
            loss += res.aux_loss
            # 应用梯度累积：将当前批次的损失除以累积步数
            # 这是因为我们希望反向传播的是累积了多个小批次后的平均梯度
            loss = loss / args.accumulation_steps

        # 使用 GradScaler 进行损失缩放和反向传播
        # scaler.scale(loss) 缩放损失值，防止混合精度训练中的梯度下溢
        # .backward() 计算缩放后的梯度
        scaler.scale(loss).backward()

        # 检查是否达到了梯度累积的步数
        if (step + 1) % args.accumulation_steps == 0:
            # 在进行梯度裁剪和优化器步骤之前，需要先将梯度取消缩放
            scaler.unscale_(optimizer)
            # 对模型的参数进行梯度裁剪，防止梯度爆炸
            # args.grad_clip 是梯度的最大范数
            torch.nn.utils.clip_grad_norm_(model.parameters(), args.grad_clip)

            # 执行优化器步骤 (更新模型参数)
            # scaler.step 会自动检查梯度是否包含 inf 或 NaN，并相应地更新参数
            scaler.step(optimizer)
            # 更新 GradScaler 的缩放因子，为下一次迭代做准备
            scaler.update()

            # 清空优化器的梯度。set_to_none=True 可以稍微提高内存效率
            optimizer.zero_grad(set_to_none=True)

        # 检查是否达到了日志记录的间隔
        if step % args.log_interval == 0:
            # 计算从epoch开始到当前步所花费的时间
            spend_time = time.time() - start_time
            # 使用 Logger 函数打印训练信息 (只在主进程打印)
            Logger(
                "Epoch:[{}/{}]({}/{}) loss:{:.3f} lr:{:.12f} epoch_Time:{}min:".format(
                    epoch + 1,  # 当前epoch (从1开始计数)
                    args.epochs,  # 总epoch数
                    step,  # 当前epoch内的步数
                    iter_per_epoch,  # 每epoch的总步数
                    loss.item()
                    * args.accumulation_steps,  # 当前步的损失值 (乘以累积步数以反映累积前的损失大小)
                    optimizer.param_groups[-1][
                        "lr"
                    ],  # 当前学习率 (取最后一个参数组的LR)
                    # 估算整个epoch的剩余时间 (分钟)
                    spend_time / (step + 1) * iter_per_epoch // 60 - spend_time // 60,
                )
            )

            # 如果启用了 wandb 并且当前是主进程
            if (wandb is not None) and (not ddp or dist.get_rank() == 0):
                # 使用 wandb 记录损失、学习率和预计的epoch时间
                wandb.log(
                    {
                        "loss": loss.item() * args.accumulation_steps,
                        "lr": optimizer.param_groups[-1]["lr"],
                        "epoch_Time": spend_time / (step + 1) * iter_per_epoch // 60
                        - spend_time // 60,
                    }
                )

        # 检查是否达到了模型保存的间隔，并且当前是主进程
        if (step + 1) % args.save_interval == 0 and (not ddp or dist.get_rank() == 0):
            # 将模型设置为评估模式 (例如关闭 dropout)
            model.eval()
            # 根据配置确定模型保存路径中是否包含 '_moe' 后缀
            moe_path = "_moe" if lm_config.use_moe else ""
            # 构建检查点文件的完整路径
            ckp = f"{args.save_dir}/pretrain_{lm_config.dim}{moe_path}.pth"

            # 获取模型的状态字典 (state_dict)
            # 如果模型是 DDP 包装过的，需要访问 .module 属性获取原始模型
            if isinstance(model, torch.nn.parallel.DistributedDataParallel):
                state_dict = model.module.state_dict()
            else:
                # 否则直接获取状态字典
                state_dict = model.state_dict()

            # 保存模型状态字典到文件
            torch.save(state_dict, ckp)
            # 将模型设置回训练模式
            model.train()


# 定义初始化模型和分词器的函数
def init_model(lm_config):
    """
    初始化模型和分词器。
    Args:
        lm_config (LMConfig): 模型的配置对象。
    Returns:
        tuple: 包含初始化后的模型 (model) 和分词器 (tokenizer) 的元组。
    """
    # 从指定路径加载预训练的分词器
    tokenizer = AutoTokenizer.from_pretrained("./model/minimind_tokenizer")
    # 使用配置实例化 MiniMindLM 模型，并将其移动到指定的计算设备
    model = MiniMindLM(lm_config).to(args.device)
    # 使用 Logger 打印模型总参数量 (只计算需要梯度的参数)
    Logger(
        f"LLM总参数量：{sum(p.numel() for p in model.parameters() if p.requires_grad) / 1e6:.3f} 百万"
    )
    # 返回模型和分词器
    return model, tokenizer


# 定义初始化分布式训练环境的函数
def init_distributed_mode():
    """
    初始化 PyTorch 分布式训练环境 (DDP)。
    """
    # 如果全局变量 ddp 为 False，则不执行任何操作并返回
    if not ddp:
        return
    # 声明将要修改的全局变量
    global ddp_local_rank, DEVICE

    # 初始化进程组，指定后端为 "nccl" (通常用于 NVIDIA GPU)
    dist.init_process_group(backend="nccl")
    # 从环境变量 "RANK" 获取当前进程的全局排名
    ddp_rank = int(os.environ["RANK"])
    # 从环境变量 "LOCAL_RANK" 获取当前进程在节点内的本地排名
    ddp_local_rank = int(os.environ["LOCAL_RANK"])
    # 从环境变量 "WORLD_SIZE" 获取总的进程数
    ddp_world_size = int(os.environ["WORLD_SIZE"])
    # 根据本地排名设置当前进程使用的设备 (例如 "cuda:0", "cuda:1")
    DEVICE = f"cuda:{ddp_local_rank}"
    # 设置当前进程默认使用的 CUDA 设备
    torch.cuda.set_device(DEVICE)


# 主程序入口
# 使用 torchrun 启动脚本时 (例如: torchrun --nproc_per_node 2 1-pretrain.py)，
# 会自动设置必要的环境变量 (RANK, LOCAL_RANK, WORLD_SIZE)
if __name__ == "__main__":
    # 创建命令行参数解析器
    parser = argparse.ArgumentParser(description="MiniMind Pretraining")
    # 添加各种命令行参数
    parser.add_argument(
        "--out_dir", type=str, default="out", help="输出目录，用于保存模型等"
    )
    # 若要以最快速度实现zero则epochs设置为1轮；否则应当利用有限的数据训练2~6个epochs。 (来自原始注释)
    parser.add_argument("--epochs", type=int, default=1, help="训练的总轮数 (epochs)")
    parser.add_argument(
        "--batch_size", type=int, default=32, help="每个设备上的批处理大小"
    )
    parser.add_argument("--learning_rate", type=float, default=5e-4, help="基础学习率")
    parser.add_argument(
        "--device",
        type=str,
        default="cuda:0" if torch.cuda.is_available() else "cpu",
        help="计算设备 (例如 'cuda:0' 或 'cpu')",
    )
    parser.add_argument(
        "--dtype",
        type=str,
        default="bfloat16",
        help="混合精度计算的数据类型 ('float16', 'bfloat16', 或 'float32')",
    )
    parser.add_argument(
        "--use_wandb",
        action="store_true",
        help="是否使用 Weights & Biases 进行日志记录",
    )
    parser.add_argument(
        "--wandb_project",
        type=str,
        default="MiniMind-Pretrain",
        help="Weights & Biases 项目名称",
    )
    parser.add_argument(
        "--num_workers", type=int, default=1, help="数据加载器使用的工作进程数"
    )
    parser.add_argument(
        "--ddp", action="store_true", help="是否启用分布式数据并行 (DDP) 训练"
    )
    parser.add_argument(
        "--accumulation_steps", type=int, default=8, help="梯度累积的步数"
    )
    parser.add_argument(
        "--grad_clip", type=float, default=1.0, help="梯度裁剪的最大范数"
    )
    parser.add_argument(
        "--warmup_iters",
        type=int,
        default=0,
        help="学习率预热的迭代次数 (当前未使用 get_lr 函数实现)",
    )
    parser.add_argument(
        "--log_interval", type=int, default=100, help="打印日志的间隔步数"
    )
    parser.add_argument(
        "--save_interval", type=int, default=100, help="保存模型检查点的间隔步数"
    )
    parser.add_argument(
        "--local_rank", type=int, default=-1, help="本地排名 (由 torchrun 自动设置)"
    )  # DDP 需要
    parser.add_argument("--dim", default=768, type=int, help="模型维度")
    parser.add_argument("--n_layers", default=16, type=int, help="模型层数")
    parser.add_argument("--max_seq_len", default=512, type=int, help="最大序列长度")
    parser.add_argument(
        "--use_moe", default=False, type=bool, help="是否使用混合专家 (MoE)"
    )  # 注意：bool 类型参数通常用 action='store_true' 或 'store_false'
    parser.add_argument(
        "--data_path",
        type=str,
        default="./dataset/pretrain_hq.jsonl",
        help="预训练数据文件路径",
    )
    # 解析命令行参数
    args = parser.parse_args()

    # 根据命令行参数创建模型配置对象
    lm_config = LMConfig(
        dim=args.dim,
        n_layers=args.n_layers,
        max_seq_len=args.max_seq_len,
        use_moe=args.use_moe,
    )
    # 设置模型保存目录
    args.save_dir = os.path.join(args.out_dir)
    # 创建保存目录 (如果不存在)
    os.makedirs(args.save_dir, exist_ok=True)
    # 创建输出目录 (如果不存在)
    os.makedirs(args.out_dir, exist_ok=True)
    # 计算每次迭代处理的总 token 数 (用于参考，未在后续代码中使用)
    tokens_per_iter = args.batch_size * lm_config.max_seq_len
<<<<<<< HEAD
    # 设置 PyTorch 的随机种子以保证可复现性
    torch.manual_seed(1337)
    # 判断设备类型是 "cuda" 还是 "cpu"
=======
>>>>>>> 7fcc46b3
    device_type = "cuda" if "cuda" in args.device else "cpu"

    # 构建 Weights & Biases 的运行名称
    args.wandb_run_name = f"MiniMind-Pretrain-Epoch-{args.epochs}-BatchSize-{args.batch_size}-LearningRate-{args.learning_rate}"

    # 设置自动混合精度 (AMP) 的上下文管理器
    # 如果是 CPU，使用 nullcontext (无操作)
    # 如果是 CUDA，使用 torch.cuda.amp.autocast() 启用 AMP
    ctx = nullcontext() if device_type == "cpu" else torch.cuda.amp.autocast()

    # 检测是否为 DDP 运行模式
    # 如果环境变量 "RANK" 被设置 (通常由 torchrun 设置)，则 ddp 为 True
    ddp = int(os.environ.get("RANK", -1)) != -1
    # 初始化 DDP 相关变量的默认值 (用于非 DDP 或主进程)
    ddp_local_rank, DEVICE = 0, "cuda:0"

<<<<<<< HEAD
    # 如果是 DDP 模式
=======
    base_seed = 1337
    torch.manual_seed(base_seed)
    torch.cuda.manual_seed(base_seed)

>>>>>>> 7fcc46b3
    if ddp:
        # 初始化分布式环境
        init_distributed_mode()
        # 更新 args.device 为当前 DDP 进程分配的设备
        args.device = torch.device(DEVICE)
        rank = dist.get_rank()
        torch.manual_seed(base_seed + rank)
        # 同时设置 CUDA 的随机种子
        torch.cuda.manual_seed(base_seed + rank)

    # 如果启用了 wandb 并且当前是主进程 (或者非 DDP 模式)
    if args.use_wandb and (not ddp or ddp_local_rank == 0):
        # 导入 wandb 库
        import wandb

        # 初始化 wandb run
        wandb.init(project=args.wandb_project, name=args.wandb_run_name)
    else:
        # 如果不使用 wandb 或不是主进程，则将 wandb 设置为 None
        wandb = None

    # 初始化模型和分词器
    model, tokenizer = init_model(lm_config)
    # 创建预训练数据集实例
    train_ds = PretrainDataset(
        args.data_path, tokenizer, max_length=lm_config.max_seq_len
    )
    # 创建分布式采样器 (如果 DDP 启用) 或设为 None
    train_sampler = DistributedSampler(train_ds) if ddp else None
    # 创建数据加载器
    train_loader = DataLoader(
        train_ds,  # 数据集
        batch_size=args.batch_size,  # 批处理大小
        pin_memory=True,  # 锁页内存，可能加速 CPU 到 GPU 的数据传输
        drop_last=False,  # 不丢弃最后一个不完整的批次
        shuffle=False,  # 不打乱数据顺序 (因为使用了 DistributedSampler，它会处理 shuffle)
        num_workers=args.num_workers,  # 加载数据的子进程数量
        sampler=train_sampler,  # 数据采样器 (DDP 时使用 DistributedSampler)
    )

    # 初始化 GradScaler，用于混合精度训练
    # enabled 参数根据命令行指定的 dtype 是否为 'float16' 或 'bfloat16' 来决定是否启用
    scaler = torch.cuda.amp.GradScaler(enabled=(args.dtype in ["float16", "bfloat16"]))
    # 初始化 AdamW 优化器，传入模型参数和学习率
    optimizer = optim.AdamW(model.parameters(), lr=args.learning_rate)

    # 如果是 DDP 模式
    if ddp:
        # 指定在 DDP 同步梯度时要忽略的参数或缓冲区 (这里是 "pos_cis"，可能是位置编码相关的)
        model._ddp_params_and_buffers_to_ignore = {"pos_cis"}
        # 使用 DistributedDataParallel 包装模型，指定当前进程的设备 ID
        model = DistributedDataParallel(model, device_ids=[ddp_local_rank])

    # 计算每个 epoch 的迭代次数 (批次数)
    iter_per_epoch = len(train_loader)
    # 开始训练循环，遍历指定的 epoch 数
    for epoch in range(args.epochs):
        # 调用 train_epoch 函数执行当前 epoch 的训练
        train_epoch(epoch, wandb)<|MERGE_RESOLUTION|>--- conflicted
+++ resolved
@@ -339,12 +339,7 @@
     os.makedirs(args.out_dir, exist_ok=True)
     # 计算每次迭代处理的总 token 数 (用于参考，未在后续代码中使用)
     tokens_per_iter = args.batch_size * lm_config.max_seq_len
-<<<<<<< HEAD
-    # 设置 PyTorch 的随机种子以保证可复现性
-    torch.manual_seed(1337)
     # 判断设备类型是 "cuda" 还是 "cpu"
-=======
->>>>>>> 7fcc46b3
     device_type = "cuda" if "cuda" in args.device else "cpu"
 
     # 构建 Weights & Biases 的运行名称
@@ -361,14 +356,11 @@
     # 初始化 DDP 相关变量的默认值 (用于非 DDP 或主进程)
     ddp_local_rank, DEVICE = 0, "cuda:0"
 
-<<<<<<< HEAD
-    # 如果是 DDP 模式
-=======
+    # 设置相关随机数
     base_seed = 1337
     torch.manual_seed(base_seed)
     torch.cuda.manual_seed(base_seed)
 
->>>>>>> 7fcc46b3
     if ddp:
         # 初始化分布式环境
         init_distributed_mode()
